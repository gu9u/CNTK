//
// Copyright (c) Microsoft. All rights reserved.
// Licensed under the MIT license. See LICENSE.md file in the project root for full license information.
//

#include "stdafx.h"
#include "PrimitiveFunction.h"
#include "ComputationNode.h"
#include "ReshapingNodes.h"
#include "EvaluationNodes.h"
#include "TrainingNodes.h"
#include "LinearAlgebraNodes.h"
#include "InputAndParamNodes.h"
#include "NonlinearityNodes.h"
#include "RecurrentNodes.h"
#include "Serialization.h"
#include "RNNNodes.h"
#include "BlockFunction.h"
#include "CompositeFunction.h"

using namespace Microsoft::MSR::CNTK;

namespace CNTK
{
    // Names for the reduction operations as used by the CNTK ReduceElementsNode
    /*static*/ const std::wstring PrimitiveFunction::InternalSumReductionOpName = L"Sum";
    /*static*/ const std::wstring PrimitiveFunction::InternalLogSumReductionOpName = L"LogSum";
    /*static*/ const std::wstring PrimitiveFunction::InternalMeanReductionOpName = L"Mean";
    /*static*/ const std::wstring PrimitiveFunction::InternalMaxReductionOpName = L"Max";
    /*static*/ const std::wstring PrimitiveFunction::InternalMinReductionOpName = L"Min";
    /*static*/ const std::wstring PrimitiveFunction::InternalAllReductionOpName = L"All";
    /*static*/ const std::wstring PrimitiveFunction::InternalAnyReductionOpName = L"Any";

    // Names of the various attributes of CNTK primitive Functions
    /*static*/ const std::wstring PrimitiveFunction::AttributeNameAxis = L"axis";
    /*static*/ const std::wstring PrimitiveFunction::AttributeNameAxis1 = L"axis1";
    /*static*/ const std::wstring PrimitiveFunction::AttributeNameAxis2 = L"axis2";
    /*static*/ const std::wstring PrimitiveFunction::AttributeNameAllowDuplicates = L"allowDuplicates";
    /*static*/ const std::wstring PrimitiveFunction::AttributeNameNumSamples = L"numSamples";
    /*static*/ const std::wstring PrimitiveFunction::AttributeNameDropoutRate = L"dropoutRate";
    /*static*/ const std::wstring PrimitiveFunction::AttributeNameNewShape = L"newShape";
    /*static*/ const std::wstring PrimitiveFunction::AttributeNameBeginAxis = L"beginAxis";
    /*static*/ const std::wstring PrimitiveFunction::AttributeNameEndAxis = L"endAxis";
    /*static*/ const std::wstring PrimitiveFunction::AttributeNameOutputRank = L"outputRank";
    /*static*/ const std::wstring PrimitiveFunction::AttributeNameInferInputRankToMap = L"inferInputRankToMap";
    /*static*/ const std::wstring PrimitiveFunction::AttributeNameOffset = L"offset";
    /*static*/ const std::wstring PrimitiveFunction::AttributeNameStrides = L"strides";
    /*static*/ const std::wstring PrimitiveFunction::AttributeNameSharing = L"sharing";
    /*static*/ const std::wstring PrimitiveFunction::AttributeNameAutoPadding = L"autoPadding";
    /*static*/ const std::wstring PrimitiveFunction::AttributeNameLowerPad = L"lowerPad";
    /*static*/ const std::wstring PrimitiveFunction::AttributeNameUpperPad = L"upperPad";
    /*static*/ const std::wstring PrimitiveFunction::AttributeNameTranspose = L"transpose";
    /*static*/ const std::wstring PrimitiveFunction::AttributeNameMaxTempMemSizeInSamples = L"maxTempMemSizeInSamples";
    /*static*/ const std::wstring PrimitiveFunction::AttributeNameROIOutputShape = L"roiOutputShape";
    /*static*/ const std::wstring PrimitiveFunction::AttributeNamePoolingType = L"poolingType";
    /*static*/ const std::wstring PrimitiveFunction::AttributeNamePoolingWindowShape = L"poolingWindowShape";
    /*static*/ const std::wstring PrimitiveFunction::AttributeNameSpatial = L"spatial";
    /*static*/ const std::wstring PrimitiveFunction::AttributeNameNormalizationTimeConstant = L"normalizationTimeConstant";
    /*static*/ const std::wstring PrimitiveFunction::AttributeNameBlendTimeConstant = L"blendTimeConstant";
    /*static*/ const std::wstring PrimitiveFunction::AttributeNameEpsilon = L"epsilon";
    /*static*/ const std::wstring PrimitiveFunction::AttributeNameUseCuDNNEngine = L"useCuDNNEngine";
    /*static*/ const std::wstring PrimitiveFunction::AttributeNameNewDynamicAxes = L"newDynamicAxes";
    /*static*/ const std::wstring PrimitiveFunction::AttributeNameNewSequenceAxisLengthScalingFactor = L"newSequenceAxisLengthScalingFactor";
    /*static*/ const std::wstring PrimitiveFunction::AttributeNameNewSequenceAxisLengthAdditiveFactor = L"newSequenceAxisLengthAdditiveFactor";
    /*static*/ const std::wstring PrimitiveFunction::AttributeNameBeginIndex = L"beginIndex";
    /*static*/ const std::wstring PrimitiveFunction::AttributeNameEndIndex = L"endIndex";
    /*static*/ const std::wstring PrimitiveFunction::AttributeNameReductionOpName = L"reductionOpName";
    /*static*/ const std::wstring PrimitiveFunction::AttributeNameBidirectional = L"bidirectional";
    /*static*/ const std::wstring PrimitiveFunction::AttributeNameNumLayers = L"numLayers";
    /*static*/ const std::wstring PrimitiveFunction::AttributeNameHiddenSize = L"hiddenSize";
    /*static*/ const std::wstring PrimitiveFunction::AttributeNameRecurrentOp = L"recurrentOp";
    /*static*/ const std::wstring PrimitiveFunction::AttributeNameRngSeed = L"rngSeed";
    /*static*/ const std::wstring PrimitiveFunction::AttributeNameRngOffset = L"rngOffset";
    /*static*/ const std::wstring PrimitiveFunction::AttributeNameUnpoolingWindowShape = L"unpoolingWindowShape";

    /*static*/ DataType PrimitiveFunction::GetOutputDataType(PrimitiveOpType op, std::vector<Variable>& inputs, bool inferDimensions)
    {

        // We use the first non-constant input operand's DataType as the output DataType
        // In case there are no non-constant known DataTypes, we just pick the first known operand DataType
        // Also, all the known DataTypes of operands should match except for constants where coercion is allowed
        DataType firstKnownInputDataType = DataType::Unknown;
        DataType outputDataType = DataType::Unknown;
        size_t i = 0;
        while (i < inputs.size())
        {
            auto input = inputs[i++];
            auto inputDataType = input.GetDataType();
            if (inputDataType != DataType::Unknown)
            {
                if (firstKnownInputDataType == DataType::Unknown)
                    firstKnownInputDataType = inputDataType;

                if (outputDataType == DataType::Unknown)
                {
                    if (!input.IsConstant())
                        outputDataType = inputDataType;
                }
                else
                {
                    // The DataType of all operands should match except for Constants where we allow coercion
                    if ((inputDataType != DataType::Unknown) && (inputDataType != outputDataType) && !input.IsConstant())
                        CNTK::InvalidArgument("Primitive function with op type %S has operands with different DataTypes %s and %s", PrimitiveOpTypeName(op).c_str(), DataTypeName(outputDataType), DataTypeName(inputDataType));
                }
            }
        }

        if (outputDataType == DataType::Unknown)
            outputDataType = firstKnownInputDataType;

        // Propagate the data type to any input Parameters/Constants with unknown data type
        if (inferDimensions && (outputDataType != DataType::Unknown))
        {
            for (auto& input : inputs)
            {
                if ((input.GetDataType() == DataType::Unknown) && (input.IsConstant() || input.IsParameter()))
                    input.m_dataFields->m_dataType = outputDataType;
            }
        }

        return outputDataType;
    }

    /*static*/ std::vector<Axis> PrimitiveFunction::GetOutputDynamicAxes(PrimitiveOpType op, std::vector<Variable>& inputs, Dictionary& functionConfig)
    {
        // We currently require that the inputs' dynamic axes, if any, match
        std::vector<Axis> outputDynamicAxes;
        if ((op == PrimitiveOpType::SumAll) ||
            (op == PrimitiveOpType::SquaredError) ||
            (op == PrimitiveOpType::CrossEntropyWithSoftmax) ||
            (op == PrimitiveOpType::ClassificationError) ||
            (op == PrimitiveOpType::Logistic) ||
            (op == PrimitiveOpType::CosDistance))
        {
            outputDynamicAxes = std::vector<Axis>({});
        }
        else if (op == PrimitiveOpType::Where)
        {
            if (functionConfig.Contains(PrimitiveFunction::AttributeNameNewDynamicAxes))
                outputDynamicAxes = AsVector<Axis>(functionConfig[PrimitiveFunction::AttributeNameNewDynamicAxes].Value<std::vector<DictionaryValue>>());
            else
            {
                if (inputs[0].DynamicAxes() == Axis::UnknownDynamicAxes())
                    outputDynamicAxes = Axis::UnknownDynamicAxes();
                else
                {
                    if (functionConfig.Contains(PrimitiveFunction::AttributeNameNewSequenceAxisLengthScalingFactor) &&
                        functionConfig.Contains(PrimitiveFunction::AttributeNameNewSequenceAxisLengthAdditiveFactor))
                    {
                        size_t newSequenceAxisLengthScalingFactor = functionConfig[PrimitiveFunction::AttributeNameNewSequenceAxisLengthScalingFactor].Value<size_t>();
                        int newSequenceAxisLengthAdditiveFactor = functionConfig[PrimitiveFunction::AttributeNameNewSequenceAxisLengthAdditiveFactor].Value<int>();

                        auto derivedDynamicAxes = GetDerivedDynamicAxes(inputs[0].DynamicAxes()[0], newSequenceAxisLengthScalingFactor, newSequenceAxisLengthAdditiveFactor);
                        std::copy(derivedDynamicAxes.begin(), derivedDynamicAxes.end(), std::back_inserter(outputDynamicAxes));
                    }
                    else
                    {
                        std::function<Variable(const Variable&)> GetActualSourceVariable;
                        GetActualSourceVariable = [&GetActualSourceVariable](const Variable& var) -> Variable {
                            if (var.BlockFunctionVariableMapping() == Variable())
                                return var;
                            else
                                return GetActualSourceVariable(var.BlockFunctionVariableMapping());
                        };

                        auto whereNodeConditionSourceVar = GetActualSourceVariable(inputs[0]);
                        auto whereNodeSequenceAxis = Axis(std::wstring(L"whereNodeDynamicAxis_conditionVar_") + whereNodeConditionSourceVar.Uid());
                        outputDynamicAxes.push_back(whereNodeSequenceAxis);
                    }

                    for (size_t i2 = 1; i2 < inputs[0].DynamicAxes().size(); ++i2)
                        outputDynamicAxes.push_back(inputs[0].DynamicAxes()[i2]);

                    functionConfig[PrimitiveFunction::AttributeNameNewDynamicAxes] = AsDictionaryValueVector(outputDynamicAxes);
                }
            }
        }
        else if (op == PrimitiveOpType::ScatterPacked)
            outputDynamicAxes = inputs[2].DynamicAxes();
        else if ((op == PrimitiveOpType::PackedIndex) || (op == PrimitiveOpType::GatherPacked))
            outputDynamicAxes = inputs[1].DynamicAxes();
        else if (op == PrimitiveOpType::ReconcileDynamicAxis)
            outputDynamicAxes = inputs[1].DynamicAxes();
        else if (op == PrimitiveOpType::PastValue || op == PrimitiveOpType::FutureValue)
            outputDynamicAxes = inputs[0].DynamicAxes();
        else
        {
            auto allInputDynamicAxesEmpty = std::find_if(inputs.begin(), inputs.end(), [](const Variable& input) { return !input.DynamicAxes().empty(); }) == inputs.end();
            if (!allInputDynamicAxesEmpty)
            {
                outputDynamicAxes = Axis::UnknownDynamicAxes();
                for (auto inputVar : inputs)
                {
                    auto currentInputDynamicAxes = inputVar.DynamicAxes();
                    if (!currentInputDynamicAxes.empty() && (currentInputDynamicAxes != Axis::UnknownDynamicAxes()))
                    {
                        if (outputDynamicAxes == Axis::UnknownDynamicAxes())
                            outputDynamicAxes = currentInputDynamicAxes;
                        else
                        {
                            if (currentInputDynamicAxes != outputDynamicAxes)
                                CNTK::LogicError("Currently if an operand of a elementwise operation has any dynamic axes, those must match the dynamic axes of the other operands");
                        }
                    }
                }
            }
        }

        return outputDynamicAxes;
    }

    /*static*/ std::vector<Variable> PrimitiveFunction::GetOutputVariables(PrimitiveOpType op,
                                                                           std::vector<Variable>& inputs,
<<<<<<< HEAD
                                                                           PrimitiveFunction* owner,
                                                                           Dictionary& functionConfig,
                                                                           bool inferDimensions,
                                                                           const std::wstring& functionName) const
=======
                                                                           Dictionary& functionConfig,
                                                                           bool inferDimensions,
                                                                           const std::wstring& functionName)
>>>>>>> 1a176933
    {
        if (op == PrimitiveOpType::Combine)
            return inputs;

        DataType outputDataType = GetOutputDataType(op, inputs, inferDimensions);
        std::vector<Axis> outputDynamicAxes = GetOutputDynamicAxes(op, inputs, functionConfig);

        NDShape outputShape = NDShape::Unknown;
        bool allInputShapesUnknown = (std::find_if(inputs.begin(), inputs.end(), [](const Variable& input) { return !input.Shape().IsUnknown(); }) == inputs.end());
<<<<<<< HEAD
        if (!allInputShapesUnknown && (outputDynamicAxes != Axis::UnknownDynamicAxes()))
        {
            switch (op)
            {
            // Elementwise operators' shapes are a zip of inputs and can be determined even if some of the input shapes are unknown
=======
        bool anyInputShapesUnknown = (std::find_if(inputs.begin(), inputs.end(), [](const Variable& input) { return input.Shape().IsUnknown(); }) != inputs.end());
        if (!anyInputShapesUnknown || (!allInputShapesUnknown && (outputDynamicAxes != Axis::UnknownDynamicAxes())))
        {
            switch (op)
            {
                // Elementwise operators' shapes are a zip of inputs and can be determined even if some of the input shapes are unknown
>>>>>>> 1a176933
            case PrimitiveOpType::Plus:
            case PrimitiveOpType::LogPlus:
            case PrimitiveOpType::Minus:
            case PrimitiveOpType::ElementTimes:
            case PrimitiveOpType::Equal:
            case PrimitiveOpType::NotEqual:
            case PrimitiveOpType::Less:
            case PrimitiveOpType::LessEqual:
            case PrimitiveOpType::Greater:
            case PrimitiveOpType::GreaterEqual:
            case PrimitiveOpType::PastValue:
            case PrimitiveOpType::FutureValue:
            {
                assert(inputs.size() == 2);
                if ((op == PrimitiveOpType::PastValue) || (op == PrimitiveOpType::FutureValue))
                {
                    Variable inputOperandVar = inputs[0];
                    Variable initialStateVar = inputs[1];

                    // TODO: We currently only support input operand with 1 dynamic axis for PastValue/FutureValue
                    if ((inputOperandVar.DynamicAxes() != Axis::UnknownDynamicAxes()) && (inputOperandVar.DynamicAxes().size() != 2))
                        LogicError("Currently PastValue/FutureValue Function only supports input operand with 2 dynamic axis (1 sequence-axis and 1 batch-axis)");

                    if (!initialStateVar.DynamicAxes().empty())
                        LogicError("Currently PastValue/FutureValue Function does not support initial state operand with dynamic axes!");
                }

                outputShape = BinaryElementwiseOpOutputShape(op, inputs[0], inputs[1], true, inferDimensions);
                break;
            }
            case PrimitiveOpType::Clip:
                assert(inputs.size() == 3);
                outputShape = NaryElementwiseOpOutputShape(op, inputs, true, inferDimensions);
                break;
            case PrimitiveOpType::Select:
                assert(inputs.size() == 3);
                outputShape = NaryElementwiseOpOutputShape(op, inputs, true, inferDimensions);
                break;
            default:
                // For all other operations, shapes of all inputs must be known to determine the output shape
<<<<<<< HEAD
                bool anyInputShapesUnknown = (std::find_if(inputs.begin(), inputs.end(), [](const Variable& input) { return input.Shape().IsUnknown(); }) != inputs.end());
=======
>>>>>>> 1a176933
                if (!anyInputShapesUnknown)
                {
                    switch (op)
                    {
                    case PrimitiveOpType::Negate:
                    case PrimitiveOpType::Sigmoid:
                    case PrimitiveOpType::Tanh:
                    case PrimitiveOpType::ReLU:
                    case PrimitiveOpType::Exp:
                    case PrimitiveOpType::Log:
                    case PrimitiveOpType::Sqrt:
                    case PrimitiveOpType::Floor:
                    case PrimitiveOpType::Abs:
                    case PrimitiveOpType::Reciprocal:
                    case PrimitiveOpType::Softmax:
                    case PrimitiveOpType::Hardmax:
                    case PrimitiveOpType::Dropout:
                    case PrimitiveOpType::Where:
                    case PrimitiveOpType::LogSoftmax:
                    case PrimitiveOpType::Sin:
                    case PrimitiveOpType::Cos:
                    case PrimitiveOpType::Pass:
                        assert(inputs.size() == 1);
                        outputShape = UnaryElementwiseOpOutputShape(inputs[0].Shape());
                        break;
                    case PrimitiveOpType::PackedIndex:
                        assert(inputs.size() == 2);
                        outputShape = UnaryElementwiseOpOutputShape(inputs[1].Shape());
                        break;
                    case PrimitiveOpType::ScatterPacked:
                    {
                        assert(inputs.size() == 3);
                        if (inputs[0].DynamicAxes().empty() || inputs[1].DynamicAxes().empty() || inputs[2].DynamicAxes().empty())
                            InvalidArgument("ScatterPacked requires all its operands to have dynamic axes");

                        outputShape = UnaryElementwiseOpOutputShape(inputs[0].Shape());
                        break;
                    }
                    case PrimitiveOpType::TransposeAxes:
                    {
                        assert(inputs.size() == 1);

                        auto axis1 = NormalizeStaticAxis(functionConfig[PrimitiveFunction::AttributeNameAxis1].Value<Axis>(), inputs[0].Shape());
                        auto axis2 = NormalizeStaticAxis(functionConfig[PrimitiveFunction::AttributeNameAxis2].Value<Axis>(), inputs[0].Shape());

                        if (!axis1.IsStaticAxis() || !axis2.IsStaticAxis())
<<<<<<< HEAD
                            owner->LogicError("TransposeAxes operation currently does not support transposing dynamic axes");

                        // We allow to transpose with an axis that exceeds the rank of the input.
=======
                            LogicError("TransposeAxes operation currently does not support transposing dynamic axes");

                        // We allow to transpose with an axes that exceeds the rank of the input.
>>>>>>> 1a176933
                        // The output rank is the max of the input rank, and either of the axes being transposed.
                        auto outputRank = std::max(inputs[0].Shape().Rank(), (size_t)(std::max(axis1.StaticAxisIndex(), axis2.StaticAxisIndex()) + 1));
                        outputShape = inputs[0].Shape().AppendShape(NDShape(outputRank - inputs[0].Shape().Rank(), 1));
                        std::swap(outputShape[axis1.StaticAxisIndex()], outputShape[axis2.StaticAxisIndex()]);
                        break;
                    }
                    case PrimitiveOpType::Slice:
                    {
                        assert(inputs.size() == 1);
                        auto axis = NormalizeStaticAxis(functionConfig[PrimitiveFunction::AttributeNameAxis].Value<Axis>(), inputs[0].Shape());

                        auto beginIndex = functionConfig[PrimitiveFunction::AttributeNameBeginIndex].Value<int>();
                        auto endIndex = functionConfig[PrimitiveFunction::AttributeNameEndIndex].Value<int>();
                        if (!axis.IsStaticAxis())
<<<<<<< HEAD
                            owner->LogicError("Built-in Slice operation currently does not support slicing along dynamic axis");
=======
                            LogicError("Built-in Slice operation currently does not support slicing along dynamic axis");
>>>>>>> 1a176933

                        VerifyStaticAxis(axis, inputs[0].Shape());

                        size_t sliceAxisDim = inputs[0].Shape()[axis.StaticAxisIndex()];
                        int realBeginIndex = (beginIndex >= 0) ? beginIndex : beginIndex + sliceAxisDim;
                        int realEndIndex = (endIndex > 0) ? endIndex : endIndex + sliceAxisDim;
                        if ((sliceAxisDim < realEndIndex) || (realEndIndex < realBeginIndex) || (realBeginIndex < 0))
<<<<<<< HEAD
                            owner->RuntimeError("Slice operation: Index range [%d,%d), interpreted as [%d,%d), is invalid for input's shape ([%S]).",
                            beginIndex,
                            endIndex,
                            realBeginIndex,
                            realEndIndex,
                            AsStringForErrorReporting(inputs[0].Shape()).c_str());
=======
                            RuntimeError("Slice operation: Index range [%d,%d), interpreted as [%d,%d), is invalid for input's shape ([%S]).",
                                beginIndex,
                                endIndex,
                                realBeginIndex,
                                realEndIndex,
                                AsStringForErrorReporting(inputs[0].Shape()).c_str());
>>>>>>> 1a176933

                        auto outputTensorShape = AsTensorShape(inputs[0].Shape());

                        // propagate as much as we can
                        if ((axis.StaticAxisIndex() < (int)outputTensorShape.GetRank()) && (0 <= realBeginIndex) && (realBeginIndex <= realEndIndex) && (realEndIndex <= sliceAxisDim))
                            outputTensorShape.NarrowTo(axis.StaticAxisIndex(), realBeginIndex, realEndIndex);

                        outputShape = AsNDShape(outputTensorShape, /*allowNonFlattenableTensorShapes = */ true);
                        break;
                    }
                    case PrimitiveOpType::Reshape:
                    {
                        auto& replacementShape = functionConfig[PrimitiveFunction::AttributeNameNewShape].Value<NDShape>();

                        auto beginAxis = Axis(0);
                        auto endAxis = Axis((int)inputs[0].Shape().Rank());
                        if (functionConfig.Contains(PrimitiveFunction::AttributeNameBeginAxis))
                            beginAxis = NormalizeStaticAxis(functionConfig[PrimitiveFunction::AttributeNameBeginAxis].Value<Axis>(), inputs[0].Shape());

                        if (functionConfig.Contains(PrimitiveFunction::AttributeNameEndAxis))
                            endAxis = NormalizeStaticAxis(functionConfig[PrimitiveFunction::AttributeNameEndAxis].Value<Axis>(), inputs[0].Shape());

<<<<<<< HEAD
                        outputShape = owner->ReshapeOutputShape(inputs[0].Shape(), replacementShape, beginAxis, endAxis, inferDimensions);
=======
                        outputShape = ReshapeOutputShape(inputs[0].Shape(), replacementShape, beginAxis, endAxis, inferDimensions);
>>>>>>> 1a176933
                        break;
                    }
                    case PrimitiveOpType::ROIPooling:
                    {
                        assert(inputs.size() == 2);
                        auto convMapShape = inputs[0].Shape();
                        auto roisShape = inputs[1].Shape();
                        auto roiOutputShape = functionConfig[PrimitiveFunction::AttributeNameROIOutputShape].Value<NDShape>();

                        auto outW = roiOutputShape[0];
                        auto outH = roiOutputShape[1];
                        auto numChannels = convMapShape[2];
                        auto roisPerImage = roisShape[1];

                        if (roiOutputShape.Rank() != 2)
<<<<<<< HEAD
                            owner->InvalidArgument("ROIPoolingNode: ROI output shape must have two dimensions ([W x H]).");

                        if (convMapShape[0] < outW || convMapShape[1] < outH)
                            owner->InvalidArgument("ROIPoolingNode: inputWidth must >= windowWidth and inputHeight must >= windowHeight.");

                        if (convMapShape[2] < 1)
                            owner->InvalidArgument("ROIPoolingNode: input must have at least one channel ([W x H x C]).");

                        if (roisShape[0] != 4)
                            owner->InvalidArgument("ROIPoolingNode: ROI input must have the following shape: [4 x roisPerImage].");

                        if (roisPerImage < 1)
                            owner->InvalidArgument("ROIPoolingNode: ROI input must contain at least one ROI ([4 x roisPerImage]).");

                        outputShape = { outW, outH, numChannels, roisPerImage };
                        break;
                    }
                    case PrimitiveOpType::Pooling:
                    {
                        assert(inputs.size() == 1);
                        auto poolingWindowsShape = functionConfig[PrimitiveFunction::AttributeNamePoolingWindowShape].Value<NDShape>();
                        auto strides = functionConfig[PrimitiveFunction::AttributeNameStrides].Value<NDShape>();
                        auto lowerPad = functionConfig[PrimitiveFunction::AttributeNameLowerPad].Value<NDShape>();
                        auto upperPad = functionConfig[PrimitiveFunction::AttributeNameUpperPad].Value<NDShape>();
                        auto autoPadding = AsVector<bool>(functionConfig[PrimitiveFunction::AttributeNameAutoPadding].Value<std::vector<DictionaryValue>>());
                        NDShape outputMapCount = { 1 };
                        std::vector<bool> sharing = { true };
                        auto inputShape = inputs[0].Shape();

                        // In case of pooling if the kernel shape is unknown, then treat it as global pooling.
                        if (poolingWindowsShape == NDShape::Unknown)
                        {
                            if ((std::find(autoPadding.begin(), autoPadding.end(), true) != autoPadding.end()) ||
                                (lowerPad.TotalSize() > 0) || (upperPad.TotalSize() > 0))
                                owner->RuntimeError("Padding isn't allowed for Unknown shape!");

                            poolingWindowsShape = inputShape.SubShape(0, inputShape.Rank()-1);
                            functionConfig[PrimitiveFunction::AttributeNamePoolingWindowShape] = poolingWindowsShape;
                        }

                        outputShape = owner->ConvolutionOpOutputShape(op, inputShape, poolingWindowsShape, outputMapCount, strides, sharing, autoPadding, lowerPad, upperPad, false, inferDimensions);
                        break;
                    }
                    case PrimitiveOpType::SumAll:
                        assert(inputs.size() == 1);
                        outputShape = {1};
                        break;
                    case PrimitiveOpType::Times:
                    {
                        assert(inputs.size() == 2);
                        auto outputRank = functionConfig[PrimitiveFunction::AttributeNameOutputRank].Value<size_t>();
                        auto inferInputRankToMap = functionConfig[PrimitiveFunction::AttributeNameInferInputRankToMap].Value<int>();
                        outputShape = owner->TimesOpOutputShape(inputs[0], inputs[1], outputRank, inferInputRankToMap, inferDimensions);
                        break;
                    }
                    case PrimitiveOpType::TransposeTimes:
                    {
                        assert(inputs.size() == 2);

                            auto transposeShapeFunc = [](const NDShape& shape) {
                                NDShape transposedShape(std::max<size_t>(2, shape.Rank()), 1);
                                for (size_t i = 0; i < shape.Rank(); ++i)
                                    transposedShape[transposedShape.Rank() - i - 1] = shape[i];

                                return transposedShape;
                            };

                            if (inputs[0].Shape().Rank() > 2)
                                owner->LogicError("TransposeTimes operation currently only supports %s operands of rank 1 or 2", Internal::IsReversingTensorShapesInErrorMessagesEnabled() ? "right" : "left");

                            NDShape transposedLeftOperandShape = transposeShapeFunc(inputs[0].Shape());
                            Variable dummyLeftOperand = PlaceholderVariable(transposedLeftOperandShape);
                            size_t outputRank = functionConfig[PrimitiveFunction::AttributeNameOutputRank].Value<size_t>();
                            outputShape = owner->TimesOpOutputShape(dummyLeftOperand, inputs[1], outputRank, -1, inferDimensions);
                            if (dummyLeftOperand.Shape() != transposedLeftOperandShape)
                                inputs[0].m_dataFields->m_shape = transposeShapeFunc(dummyLeftOperand.Shape());

                        break;
                    }
                    case PrimitiveOpType::Convolution:
                    {
                        assert(inputs.size() == 2);
                        auto& strides = functionConfig[PrimitiveFunction::AttributeNameStrides].Value<NDShape>();
                        auto& lowerPad = functionConfig[PrimitiveFunction::AttributeNameLowerPad].Value<NDShape>();
                        auto& upperPad = functionConfig[PrimitiveFunction::AttributeNameUpperPad].Value<NDShape>();
                        auto sharing = AsVector<bool>(functionConfig[PrimitiveFunction::AttributeNameSharing].Value<std::vector<DictionaryValue>>());
                        auto autoPadding = AsVector<bool>(functionConfig[PrimitiveFunction::AttributeNameAutoPadding].Value<std::vector<DictionaryValue>>());
                        bool transpose = functionConfig[PrimitiveFunction::AttributeNameTranspose].Value<bool>();
                        if (inputs[0].Shape().Rank() < inputs[1].Shape().Rank())
                            owner->InvalidArgument("The convolution map should have at least as many axes as the shape of the input it operates on!");

                        NDShape outputMapCount, kernelShape;
                        std::tie(outputMapCount, kernelShape) = GetConvolutionOutputMapCountAndKernelShape(inputs[0].Shape(), inputs[1].Shape());
                        auto originalKernelShape = kernelShape;
                        outputShape = owner->ConvolutionOpOutputShape(op, inputs[1].Shape(), kernelShape, outputMapCount, strides, sharing, autoPadding, lowerPad, upperPad, transpose, inferDimensions);
                        if (originalKernelShape != kernelShape)
                        {
                            for (size_t i2 = 0; i2 < kernelShape.Rank(); ++i2)
                                inputs[0].m_dataFields->m_shape[i2] = kernelShape[i2];
                        }

                        functionConfig[PrimitiveFunction::AttributeNameSharing] = AsDictionaryValueVector(sharing);
                        functionConfig[PrimitiveFunction::AttributeNameAutoPadding] = AsDictionaryValueVector(autoPadding);
                        break;
                    }
                    case PrimitiveOpType::CosDistance:
                    case PrimitiveOpType::Logistic:
                    case PrimitiveOpType::SquaredError:
                    case PrimitiveOpType::CrossEntropyWithSoftmax:
                    case PrimitiveOpType::ClassificationError:
                    {
                        if ((op == PrimitiveOpType::ClassificationError) || (op == PrimitiveOpType::Logistic))
                            assert(inputs.size() >= 2);
                        else
                            assert(inputs.size() == 2);

                        if ((inputs[0].Shape().Rank() > 2) || ((inputs[0].Shape().Rank() > 1) && (inputs[0].Shape()[1] != 1)))
                            owner->InvalidArgument("The shape of input operands for the %S operation should have at most one axis", PrimitiveOpTypeName(op).c_str());

                        auto predictionShape = inputs[0].Shape();
                        auto labelsShape = inputs[1].Shape();
                        if (predictionShape != labelsShape)
                            owner->RuntimeError("Prediction output operand's shape %S is incompatible with label operand's shape %S for the %S operation", AsStringForErrorReporting(predictionShape).c_str(), AsStringForErrorReporting(labelsShape).c_str(), PrimitiveOpTypeName(op).c_str());

                        std::vector<int> reductionAxes;
                        for (int i3 = 0; i3 < (int)inputs[0].Shape().Rank(); ++i3)
                        reductionAxes.push_back(i3);

                        outputShape = owner->ReductionOpOutputShape(op, predictionShape, reductionAxes, /*preserveReductionAxes =*/ false);
                        break;
                    }
                    case PrimitiveOpType::ReduceElements:
                    {
                        assert(inputs.size() == 1);
                        auto reductionAxis = NormalizeStaticAxis(functionConfig[PrimitiveFunction::AttributeNameAxis].Value<Axis>(), inputs[0].Shape());
                        if (reductionAxis == Axis::AllStaticAxes())
                            outputShape = {};
                        else
                        {
                            std::vector<int> reductionAxes = { reductionAxis.StaticAxisIndex() };
                            outputShape = owner->ReductionOpOutputShape(op, inputs[0].Shape(), reductionAxes, /*preserveReductionAxes =*/ true);
                        }
                        break;
                    }
                    case PrimitiveOpType::BatchNormalization:
                    {
                        assert(inputs.size() == 5);
                        auto spatial = functionConfig[PrimitiveFunction::AttributeNameSpatial].Value<bool>();
                        outputShape = owner->BatchNormalizationOutputShape(inputs, spatial, inferDimensions);
                        break;
                    }
                    case PrimitiveOpType::GatherPacked:
                    {
                        bool sourceHasDynamicAxis = !inputs[0].DynamicAxes().empty();

                        // inherit tensor dimension from sourceData, minus the last (column or time) dimension. TODO this needs to become simpler...
                        if (sourceHasDynamicAxis)
                            outputShape = inputs[0].Shape();
                        else
                        {
                            if (inputs[0].Shape().Rank() > 1)
                                outputShape = outputShape.SubShape(0, outputShape.Rank() - 1);
                            else
                                outputShape = {};
                        }

                        break;
                    }
                    case PrimitiveOpType::Splice:
                    {
                        assert(inputs.size() >= 2);
                            auto maxInputRank = MaxInputRank(inputs);
                            auto spliceAxis = NormalizeStaticAxis(functionConfig[PrimitiveFunction::AttributeNameAxis].Value<Axis>(), NDShape(maxInputRank));

                            if (!spliceAxis.IsStaticAxis())
                                owner->LogicError("Splice operation currently does not support splicing along dynamic axis");

                            if (spliceAxis.StaticAxisIndex() < 0)
                                owner->InvalidArgument("Splice: The axis argument's static axis index must be >= 0!");

                            outputShape = owner->SpliceOutputShape(inputs, spliceAxis.StaticAxisIndex());
                        break;
                    }
                    case PrimitiveOpType::RandomSample:
                    case PrimitiveOpType::RandomSampleInclusionFrequency:
                    {
                        auto numSamples = functionConfig[PrimitiveFunction::AttributeNameNumSamples].Value<size_t>();
                        auto allowDuplicates = functionConfig[PrimitiveFunction::AttributeNameAllowDuplicates].Value<bool>();

                        if (numSamples == 0)
                            owner->InvalidArgument("Number of requested samples is zero.");

                        let& shape = inputs[0].Shape();
                        size_t numClasses = shape.Dimensions()[0];

                        if (numClasses != NDShape::InferredDimension && !allowDuplicates && numClasses <= numSamples)
                            owner->InvalidArgument("For sampling without duplicates the number of requested samples (%lu) needs to be less than the number of classes (%lu).", numSamples, numClasses);
            
                        // within this block we handle RandomSample and RandomSampleInclusionFrequency
                        if (op == PrimitiveOpType::RandomSampleInclusionFrequency)
                            outputShape = shape;
                        else
                        {
                            vector<size_t> dimensions{ numClasses, numSamples};
                            outputShape = NDShape(dimensions);
                        }

=======
                            InvalidArgument("ROIPoolingNode: roi output shape must have two dimensions ([W x H]).");

                        if (convMapShape[0] < outW || convMapShape[1] < outH)
                            InvalidArgument("ROIPoolingNode: inputWidth must >= windowWidth and inputHeight must >= windowHeight.");

                        if (convMapShape[2] < 1)
                            InvalidArgument("ROIPoolingNode: input must have at least one channel ([W x H x C]).");

                        if (roisShape[0] != 4)
                            InvalidArgument("ROIPoolingNode: ROI input must have the following shape: [4 x roisPerImage].");

                        if (roisPerImage < 1)
                            InvalidArgument("ROIPoolingNode: ROI input must contain at least one ROI ([4 x roisPerImage]).");

                        outputShape = { outW, outH, numChannels, roisPerImage };
                        break;
                    }
                    case PrimitiveOpType::Pooling:
                    {
                        assert(inputs.size() == 1);
                        auto poolingWindowsShape = functionConfig[PrimitiveFunction::AttributeNamePoolingWindowShape].Value<NDShape>();
                        auto strides = functionConfig[PrimitiveFunction::AttributeNameStrides].Value<NDShape>();
                        auto lowerPad = functionConfig[PrimitiveFunction::AttributeNameLowerPad].Value<NDShape>();
                        auto upperPad = functionConfig[PrimitiveFunction::AttributeNameUpperPad].Value<NDShape>();
                        auto autoPadding = AsVector<bool>(functionConfig[PrimitiveFunction::AttributeNameAutoPadding].Value<std::vector<DictionaryValue>>());
                        NDShape outputMapCount = { 1 };
                        std::vector<bool> sharing = { true };
                        auto inputShape = inputs[0].Shape();

                        // In case of pooling if the kernel shape is unknown, then treat it as global pooling.
                        if (poolingWindowsShape == NDShape::Unknown)
                        {
                            if ((std::find(autoPadding.begin(), autoPadding.end(), true) != autoPadding.end()) ||
                                (lowerPad.TotalSize() > 0) || (upperPad.TotalSize() > 0))
                                RuntimeError("Padding isn't allowed for Unknown shape!");

                            poolingWindowsShape = inputShape.SubShape(0, inputShape.Rank() - 1);
                            functionConfig[PrimitiveFunction::AttributeNamePoolingWindowShape] = poolingWindowsShape;
                        }

                        outputShape = ConvolutionOpOutputShape(op, inputShape, poolingWindowsShape, outputMapCount, strides, sharing, autoPadding, lowerPad, upperPad, false, inferDimensions);
                        break;
                    }
                    case PrimitiveOpType::Unpooling:
                    {
                        assert(inputs.size() == 2);

                        auto inputShape = inputs[0].Shape();
                        outputShape = inputs[1].Shape();
                        PoolingType unpoolingType = (PoolingType)(functionConfig[PrimitiveFunction::AttributeNamePoolingType].Value<size_t>());
                        if (unpoolingType != PoolingType::Max)
                            LogicError("Only max unpooling is currently supported");

                        // Finding the shape of an unpooling operation from the input to be unpooled alone is ambiguous
                        // For example a 4x4 input with a 5x5 kernel a stride of 2x2
                        // and padding could have resulted from pooling a 7x7 or 8x8 image
                        // Therefore what needs to happen here is to check whether the
                        // outputShape can be pooled into the inputShape using the specified attributes
                        auto unpoolingWindowShape = functionConfig[PrimitiveFunction::AttributeNameUnpoolingWindowShape].Value<NDShape>();
                        auto strides = functionConfig[PrimitiveFunction::AttributeNameStrides].Value<NDShape>();
                        auto lowerPad = functionConfig[PrimitiveFunction::AttributeNameLowerPad].Value<NDShape>();
                        auto upperPad = functionConfig[PrimitiveFunction::AttributeNameUpperPad].Value<NDShape>();
                        auto autoPadding = AsVector<bool>(functionConfig[PrimitiveFunction::AttributeNameAutoPadding].Value<std::vector<DictionaryValue>>());
                        NDShape inputMapCount = { 1 };
                        std::vector<bool> sharing = { true };

                        NDShape inferredInputShape = ConvolutionOpOutputShape(PrimitiveOpType::Pooling, outputShape, unpoolingWindowShape, inputMapCount, strides, sharing, autoPadding, lowerPad, upperPad, false, inferDimensions);
                        if (inferredInputShape != inputShape)
                            RuntimeError("The shape of the unpooling operand %ls is different from the result of pooling the poolingInput argument using the provided options %ls", inputShape.AsString().c_str(), inferredInputShape.AsString().c_str());

                        break;
                    }
                    case PrimitiveOpType::SumAll:
                        assert(inputs.size() == 1);
                        outputShape = { 1 };
                        break;
                    case PrimitiveOpType::Times:
                    {
                        assert(inputs.size() == 2);
                        auto outputRank = functionConfig[PrimitiveFunction::AttributeNameOutputRank].Value<size_t>();
                        auto inferInputRankToMap = functionConfig[PrimitiveFunction::AttributeNameInferInputRankToMap].Value<int>();
                        outputShape = TimesOpOutputShape(inputs[0], inputs[1], outputRank, inferInputRankToMap, inferDimensions);
                        break;
                    }
                    case PrimitiveOpType::TransposeTimes:
                    {
                        assert(inputs.size() == 2);

                        auto transposeShapeFunc = [](const NDShape& shape) {
                            NDShape transposedShape(std::max<size_t>(2, shape.Rank()), 1);
                            for (size_t i = 0; i < shape.Rank(); ++i)
                                transposedShape[transposedShape.Rank() - i - 1] = shape[i];

                            return transposedShape;
                        };

                        if (inputs[0].Shape().Rank() > 2)
                            LogicError("TransposeTimes operation currently only supports %s operands of rank 1 or 2", Internal::IsReversingTensorShapesInErrorMessagesEnabled() ? "right" : "left");

                        NDShape transposedLeftOperandShape = transposeShapeFunc(inputs[0].Shape());
                        Variable dummyLeftOperand = PlaceholderVariable(transposedLeftOperandShape);
                        size_t outputRank = functionConfig[PrimitiveFunction::AttributeNameOutputRank].Value<size_t>();
                        outputShape = TimesOpOutputShape(dummyLeftOperand, inputs[1], outputRank, -1, inferDimensions);
                        if (dummyLeftOperand.Shape() != transposedLeftOperandShape)
                            inputs[0].m_dataFields->m_shape = transposeShapeFunc(dummyLeftOperand.Shape());

                        break;
                    }
                    case PrimitiveOpType::Convolution:
                    {
                        assert(inputs.size() == 2);
                        auto& strides = functionConfig[PrimitiveFunction::AttributeNameStrides].Value<NDShape>();
                        auto& lowerPad = functionConfig[PrimitiveFunction::AttributeNameLowerPad].Value<NDShape>();
                        auto& upperPad = functionConfig[PrimitiveFunction::AttributeNameUpperPad].Value<NDShape>();
                        auto sharing = AsVector<bool>(functionConfig[PrimitiveFunction::AttributeNameSharing].Value<std::vector<DictionaryValue>>());
                        auto autoPadding = AsVector<bool>(functionConfig[PrimitiveFunction::AttributeNameAutoPadding].Value<std::vector<DictionaryValue>>());
                        bool transpose = functionConfig[PrimitiveFunction::AttributeNameTranspose].Value<bool>();
                        if (inputs[0].Shape().Rank() < inputs[1].Shape().Rank())
                            InvalidArgument("The convolution map should have at least as many axes as the shape of the input it operates on!");

                        NDShape outputMapCount, kernelShape;
                        std::tie(outputMapCount, kernelShape) = GetConvolutionOutputMapCountAndKernelShape(inputs[0].Shape(), inputs[1].Shape());
                        auto originalKernelShape = kernelShape;
                        outputShape = ConvolutionOpOutputShape(op, inputs[1].Shape(), kernelShape, outputMapCount, strides, sharing, autoPadding, lowerPad, upperPad, transpose, inferDimensions);
                        if (originalKernelShape != kernelShape)
                        {
                            for (size_t i2 = 0; i2 < kernelShape.Rank(); ++i2)
                                inputs[0].m_dataFields->m_shape[i2] = kernelShape[i2];
                        }

                        functionConfig[PrimitiveFunction::AttributeNameSharing] = AsDictionaryValueVector(sharing);
                        functionConfig[PrimitiveFunction::AttributeNameAutoPadding] = AsDictionaryValueVector(autoPadding);
                        break;
                    }
                    case PrimitiveOpType::CosDistance:
                    case PrimitiveOpType::Logistic:
                    case PrimitiveOpType::SquaredError:
                    case PrimitiveOpType::CrossEntropyWithSoftmax:
                    case PrimitiveOpType::ClassificationError:
                    {
                        if ((op == PrimitiveOpType::ClassificationError) || (op == PrimitiveOpType::Logistic))
                            assert(inputs.size() >= 2);
                        else
                            assert(inputs.size() == 2);

                        if ((inputs[0].Shape().Rank() > 2) || ((inputs[0].Shape().Rank() > 1) && (inputs[0].Shape()[1] != 1)))
                            InvalidArgument("The shape of input operands for the %S operation should have at most one axis", PrimitiveOpTypeName(op).c_str());

                        auto predictionShape = inputs[0].Shape();
                        auto labelsShape = inputs[1].Shape();
                        if (predictionShape != labelsShape)
                            RuntimeError("Prediction output operand's shape %S is incompatible with label operand's shape %S for the %S operation", AsStringForErrorReporting(predictionShape).c_str(), AsStringForErrorReporting(labelsShape).c_str(), PrimitiveOpTypeName(op).c_str());

                        std::vector<int> reductionAxes;
                        for (int i3 = 0; i3 < (int)inputs[0].Shape().Rank(); ++i3)
                            reductionAxes.push_back(i3);

                        outputShape = ReductionOpOutputShape(op, predictionShape, reductionAxes, /*preserveReductionAxes =*/ false);
                        break;
                    }
                    case PrimitiveOpType::ReduceElements:
                    {
                        assert(inputs.size() == 1);
                        auto reductionAxis = NormalizeStaticAxis(functionConfig[PrimitiveFunction::AttributeNameAxis].Value<Axis>(), inputs[0].Shape());
                        if (reductionAxis == Axis::AllStaticAxes())
                            outputShape = {};
                        else
                        {
                            std::vector<int> reductionAxes = { reductionAxis.StaticAxisIndex() };
                            outputShape = ReductionOpOutputShape(op, inputs[0].Shape(), reductionAxes, /*preserveReductionAxes =*/ true);
                        }
                        break;
                    }
                    case PrimitiveOpType::BatchNormalization:
                    {
                        assert(inputs.size() == 5);
                        auto spatial = functionConfig[PrimitiveFunction::AttributeNameSpatial].Value<bool>();
                        outputShape = BatchNormalizationOutputShape(inputs, spatial, inferDimensions);
                        break;
                    }
                    case PrimitiveOpType::GatherPacked:
                    {
                        bool sourceHasDynamicAxis = !inputs[0].DynamicAxes().empty();

                        // inherit tensor dimension from sourceData, minus the last (column or time) dimension. TODO this needs to become simpler...
                        if (sourceHasDynamicAxis)
                            outputShape = inputs[0].Shape();
                        else
                        {
                            if (inputs[0].Shape().Rank() > 1)
                                outputShape = outputShape.SubShape(0, outputShape.Rank() - 1);
                            else
                                outputShape = {};
                        }

                        break;
                    }
                    case PrimitiveOpType::Splice:
                    {
                        assert(inputs.size() >= 2);
                        auto maxInputRank = MaxInputRank(inputs);
                        auto spliceAxis = NormalizeStaticAxis(functionConfig[PrimitiveFunction::AttributeNameAxis].Value<Axis>(), NDShape(maxInputRank));

                        if (!spliceAxis.IsStaticAxis())
                            LogicError("Splice operation currently does not support splicing along dynamic axis");

                        if (spliceAxis.StaticAxisIndex() < 0)
                            InvalidArgument("Splice: The axis argument's static axis index must be >= 0!");

                        outputShape = SpliceOutputShape(inputs, spliceAxis.StaticAxisIndex());
                        break;
                    }
                    case PrimitiveOpType::RandomSample:
                    case PrimitiveOpType::RandomSampleInclusionFrequency:
                    {
                        auto numSamples = functionConfig[PrimitiveFunction::AttributeNameNumSamples].Value<size_t>();
                        auto allowDuplicates = functionConfig[PrimitiveFunction::AttributeNameAllowDuplicates].Value<bool>();

                        if (numSamples == 0)
                            InvalidArgument("Number of requested samples is zero.");

                        let& shape = inputs[0].Shape();
                        size_t numClasses = shape.Dimensions()[0];

                        if (numClasses != NDShape::InferredDimension && !allowDuplicates && numClasses <= numSamples)
                            InvalidArgument("For sampling without duplicates the number of requested samples (%lu) needs to be less than the number of classes (%lu).", numSamples, numClasses);

                        // within this block we handle RandomSample and RandomSampleInclusionFrequency
                        if (op == PrimitiveOpType::RandomSampleInclusionFrequency)
                            outputShape = shape;
                        else
                        {
                            vector<size_t> dimensions{ numClasses, numSamples };
                            outputShape = NDShape(dimensions);
                        }

>>>>>>> 1a176933
                        break;
                    }
                    case PrimitiveOpType::OptimizedRNNStack:
                    {
                        assert(inputs.size() == 2);
                        auto operand = inputs[0];
                        auto parameter = inputs[1];
                        if (operand.Shape().Rank() != 1)
<<<<<<< HEAD
                            owner->InvalidArgument("OptimizedRNNStack: input must have rank 1; actual input rank is %lu", operand.Shape().Rank());
                        if (operand.DynamicAxes().empty())
                            owner->InvalidArgument("OptimizedRNNStack: input must have at least one dynamic axis");
                        auto numLayers = functionConfig[PrimitiveFunction::AttributeNameNumLayers].Value<size_t>();
                        if (numLayers == 0)
                            owner->InvalidArgument("Number of layers in OptimizedRNNStack operation should be positive");
=======
                            InvalidArgument("OptimizedRNNStack: input must have rank 1; actual input rank is %lu", operand.Shape().Rank());
                        if (operand.DynamicAxes().empty())
                            InvalidArgument("OptimizedRNNStack: input must have at least one dynamic axis");
                        auto numLayers = functionConfig[PrimitiveFunction::AttributeNameNumLayers].Value<size_t>();
                        if (numLayers == 0)
                            InvalidArgument("Number of layers in OptimizedRNNStack operation should be positive");
>>>>>>> 1a176933
                        auto bidirectional = functionConfig[PrimitiveFunction::AttributeNameBidirectional].Value<bool>();
                        auto hiddenSize = functionConfig[PrimitiveFunction::AttributeNameHiddenSize].Value<size_t>();

                        // output dims
                        outputShape = operand.Shape();
                        outputShape[0] = (bidirectional ? 2 : 1) * hiddenSize;
                        // infer input size
                        // Note: Output dim is second axis, so say initOutputRank=-1.
                        if (parameter.Shape().Rank() == 2)
                        {
                            const auto recurrentOp = functionConfig[PrimitiveFunction::AttributeNameRecurrentOp].Value<std::wstring>();
                            const auto attributes = RnnAttributes(bidirectional, numLayers, hiddenSize, recurrentOp, -1);
                            const auto numParameters = attributes.GetNumParameters(operand.Shape().TotalSize());
                            std::vector<std::pair<Variable, NDShape>> newOperandShapes = { { parameter, std::move(NDShape({ numParameters.first, numParameters.second })) } };
                            UpdateOperandShapes(newOperandShapes);
                        }
                        break;
                    }
                    case PrimitiveOpType::ReconcileDynamicAxis:
                    {
                        assert(inputs.size() == 2);
                        auto operand = inputs[0];
<<<<<<< HEAD
                        auto layout  = inputs[1];
                        // data operand can be a constant or a param matrix
                        if (layout.DynamicAxes().empty())
                            owner->InvalidArgument("ReconcileDynamicAxis: layout must have at least one dynamic axis");
=======
                        auto layout = inputs[1];
                        if (operand.DynamicAxes().empty())
                            InvalidArgument("ReconcileDynamicAxis: input must have at least one dynamic axis");
                        if (layout.DynamicAxes().empty())
                            InvalidArgument("ReconcileDynamicAxis: layout must have at least one dynamic axis");
>>>>>>> 1a176933
                        outputShape = operand.Shape();
                        break;
                    }
                    default:
<<<<<<< HEAD
                        CNTK::LogicError("Specified op %S not yet supported", PrimitiveOpTypeName(op).c_str());
=======
                        LogicError("Specified op %S not yet supported", PrimitiveOpTypeName(op).c_str());
>>>>>>> 1a176933
                        break;
                    }
                }
            }
        }

        return{ OutputVariable(outputShape, outputDataType, outputDynamicAxes, functionName.empty() ? L"" : functionName) };
    }

    /*virtual*/ std::vector<Variable> PrimitiveFunction::GetOutputVariables(bool inferDimensions)
    {
        return GetOutputVariables(m_op, m_inputs, this, m_attributes, inferDimensions, Name());
    }

    static const std::wstring s_primitiveFunctionTypeValue = L"PrimitiveFunction";

    /*virtual*/ Dictionary PrimitiveFunction::Serialize() const 
    {
        Dictionary dict;

        dict[versionKey] = CurrentVersion();
        dict[typeKey] = s_primitiveFunctionTypeValue;
        dict[opKey] = static_cast<size_t>(m_op);
        dict[attributesKey] = Attributes();
        dict[uidKey] = Uid();
        dict[nameKey] = Name();
        
        auto inputs = Inputs();
        vector<DictionaryValue> inputUids;
        inputUids.reserve(inputs.size());
        for (auto& input : inputs)
        {
            inputUids.push_back(input.Uid());
        }

        dict[inputsKey] = std::move(inputUids);

        if (m_op == PrimitiveOpType::Block)
        {
            auto blockCompositeFunc = dynamic_cast<const CompositeFunction*>(BlockComposite().get());
            dict[blockFunctionCompositeKey] = blockCompositeFunc->SerializeBlockComposite();
            dict[blockFunctionOpNameKey] = OpName();

            const auto& blockArgumentsMap = BlockArgumentsMapping();
            std::vector<std::wstring> serializedArgumentsMapKeys;
            std::vector<std::wstring> serializedArgumentsMapValues;
            for (auto argumentMapping : blockArgumentsMap)
            {
                serializedArgumentsMapKeys.push_back(argumentMapping.first.Uid());
                serializedArgumentsMapValues.push_back(argumentMapping.second.Uid());
            }

            dict[blockFunctionCompositeArgumentsMapKeysKey] = AsDictionaryValueVector(serializedArgumentsMapKeys);
            dict[blockFunctionCompositeArgumentsMapValuesKey] = AsDictionaryValueVector(serializedArgumentsMapValues);
        }

        return dict;
    }

    /*static*/ FunctionPtr PrimitiveFunction::Deserialize(const Dictionary& dict, 
                                                          const std::unordered_map<std::wstring, Variable>& uidToVariableMap,
                                                          const std::unordered_set<FunctionPtr>& allPrimitiveFunctions,
                                                          const std::unordered_map<Variable, Variable>& placeholderReplacements,
                                                          const CNTK::DeviceDescriptor& device)
    {
        static const vector<std::wstring> s_requiredDictionaryKeys = { typeKey, opKey, uidKey, attributesKey, inputsKey, nameKey };
        size_t version = ValidateDictionary<PrimitiveFunction>(dict, s_requiredDictionaryKeys, s_primitiveFunctionTypeValue, s_serializationVersion);

        PrimitiveOpType op = PrimitiveOpType(dict[opKey].Value<std::size_t>());

        // The hard requirement that the serialization depends on is that
        // new op type values are only added to the end of the list, after Combine.
        // This also applies to other enums (DataType, VariableKind, etc.)
        if (op > PrimitiveOpType::Unpooling)
        {
            CNTK::LogicError("Unexpected op '%ls':'%u' (%s).", 
                             opKey.c_str(), 
                             static_cast<std::underlying_type<CNTK::PrimitiveOpType>::type>(op),
                             GetVersionsString<PrimitiveFunction>(s_serializationVersion, version).c_str());
        }

        const auto& uid = dict[uidKey].Value<std::wstring>();
        const auto& name = dict[nameKey].Value<std::wstring>();
        auto attributes = dict[attributesKey].Value<Dictionary>();
        const auto& inputUids = dict[inputsKey].Value<vector<DictionaryValue>>();

        std::vector<Variable> inputs;
        inputs.reserve(inputUids.size());

        for (const auto& dictionaryValue : inputUids)
        {
            const auto& inputUid = dictionaryValue.Value<std::wstring>();
            if (uidToVariableMap.find(inputUid) == uidToVariableMap.end())
            {
                CNTK::LogicError("There are no inputs corresponding to input uid = '%ls' "
                                 "(%s).", inputUid.c_str(), GetVersionsString<PrimitiveFunction>(s_serializationVersion, version).c_str());
            }
            inputs.push_back(uidToVariableMap.at(inputUid));
        }

        if (op == PrimitiveOpType::Block)
        {
            static const vector<std::wstring> s_requiredBlockFunctionDictionaryKeys = { blockFunctionCompositeKey, blockFunctionOpNameKey, blockFunctionCompositeArgumentsMapKeysKey, blockFunctionCompositeArgumentsMapValuesKey };
            ValidateDictionary<PrimitiveFunction>(dict, s_requiredBlockFunctionDictionaryKeys, s_primitiveFunctionTypeValue, s_serializationVersion);

            auto composite = CompositeFunction::DeserializeBlockComposite(dict[blockFunctionCompositeKey].Value<Dictionary>(), allPrimitiveFunctions, placeholderReplacements, device);

            auto compositeArguments = composite->Arguments();
            auto findCompositeArgumentByUid = [&compositeArguments](const std::wstring& uid) {
                return *std::find_if(compositeArguments.begin(), compositeArguments.end(), [&uid](const Variable& argument) {
                    return (argument.Uid() == uid);
                });
            };

            const auto& blockOpName = dict[blockFunctionOpNameKey].Value<std::wstring>();

            auto blockArgumentsMapKeys = AsVector<std::wstring>(dict[blockFunctionCompositeArgumentsMapKeysKey].Value<std::vector<DictionaryValue>>());
            auto blockArgumentsMapValues = AsVector<std::wstring>(dict[blockFunctionCompositeArgumentsMapValuesKey].Value<std::vector<DictionaryValue>>());
            if (blockArgumentsMapKeys.size() != blockArgumentsMapValues.size())
                CNTK::RuntimeError("Invalid block function dictionary found during deserialization; Number of block argument map keys does not match the number of map values");

            std::vector<std::pair<Variable, Variable>> argumentsMap;
            for (size_t i = 0; i < blockArgumentsMapKeys.size(); ++i)
                argumentsMap.push_back({ findCompositeArgumentByUid(blockArgumentsMapKeys[i]), uidToVariableMap.at(blockArgumentsMapValues[i]) });

            return std::shared_ptr<BlockFunction>(new BlockFunction(std::move(composite), argumentsMap, blockOpName, std::move(attributes), name, uid),
                                                  [](BlockFunction* ptr) { delete ptr; });
        }
        else
        return std::shared_ptr<PrimitiveFunction>(new PrimitiveFunction(op, inputs, std::move(attributes), name, uid), 
                                                  [](PrimitiveFunction* ptr) { delete ptr; });
    }
}<|MERGE_RESOLUTION|>--- conflicted
+++ resolved
@@ -211,16 +211,10 @@
 
     /*static*/ std::vector<Variable> PrimitiveFunction::GetOutputVariables(PrimitiveOpType op,
                                                                            std::vector<Variable>& inputs,
-<<<<<<< HEAD
                                                                            PrimitiveFunction* owner,
                                                                            Dictionary& functionConfig,
                                                                            bool inferDimensions,
                                                                            const std::wstring& functionName) const
-=======
-                                                                           Dictionary& functionConfig,
-                                                                           bool inferDimensions,
-                                                                           const std::wstring& functionName)
->>>>>>> 1a176933
     {
         if (op == PrimitiveOpType::Combine)
             return inputs;
@@ -230,20 +224,12 @@
 
         NDShape outputShape = NDShape::Unknown;
         bool allInputShapesUnknown = (std::find_if(inputs.begin(), inputs.end(), [](const Variable& input) { return !input.Shape().IsUnknown(); }) == inputs.end());
-<<<<<<< HEAD
-        if (!allInputShapesUnknown && (outputDynamicAxes != Axis::UnknownDynamicAxes()))
-        {
-            switch (op)
-            {
-            // Elementwise operators' shapes are a zip of inputs and can be determined even if some of the input shapes are unknown
-=======
         bool anyInputShapesUnknown = (std::find_if(inputs.begin(), inputs.end(), [](const Variable& input) { return input.Shape().IsUnknown(); }) != inputs.end());
         if (!anyInputShapesUnknown || (!allInputShapesUnknown && (outputDynamicAxes != Axis::UnknownDynamicAxes())))
         {
             switch (op)
             {
                 // Elementwise operators' shapes are a zip of inputs and can be determined even if some of the input shapes are unknown
->>>>>>> 1a176933
             case PrimitiveOpType::Plus:
             case PrimitiveOpType::LogPlus:
             case PrimitiveOpType::Minus:
@@ -284,10 +270,6 @@
                 break;
             default:
                 // For all other operations, shapes of all inputs must be known to determine the output shape
-<<<<<<< HEAD
-                bool anyInputShapesUnknown = (std::find_if(inputs.begin(), inputs.end(), [](const Variable& input) { return input.Shape().IsUnknown(); }) != inputs.end());
-=======
->>>>>>> 1a176933
                 if (!anyInputShapesUnknown)
                 {
                     switch (op)
@@ -334,15 +316,9 @@
                         auto axis2 = NormalizeStaticAxis(functionConfig[PrimitiveFunction::AttributeNameAxis2].Value<Axis>(), inputs[0].Shape());
 
                         if (!axis1.IsStaticAxis() || !axis2.IsStaticAxis())
-<<<<<<< HEAD
-                            owner->LogicError("TransposeAxes operation currently does not support transposing dynamic axes");
-
-                        // We allow to transpose with an axis that exceeds the rank of the input.
-=======
                             LogicError("TransposeAxes operation currently does not support transposing dynamic axes");
 
                         // We allow to transpose with an axes that exceeds the rank of the input.
->>>>>>> 1a176933
                         // The output rank is the max of the input rank, and either of the axes being transposed.
                         auto outputRank = std::max(inputs[0].Shape().Rank(), (size_t)(std::max(axis1.StaticAxisIndex(), axis2.StaticAxisIndex()) + 1));
                         outputShape = inputs[0].Shape().AppendShape(NDShape(outputRank - inputs[0].Shape().Rank(), 1));
@@ -357,11 +333,7 @@
                         auto beginIndex = functionConfig[PrimitiveFunction::AttributeNameBeginIndex].Value<int>();
                         auto endIndex = functionConfig[PrimitiveFunction::AttributeNameEndIndex].Value<int>();
                         if (!axis.IsStaticAxis())
-<<<<<<< HEAD
-                            owner->LogicError("Built-in Slice operation currently does not support slicing along dynamic axis");
-=======
                             LogicError("Built-in Slice operation currently does not support slicing along dynamic axis");
->>>>>>> 1a176933
 
                         VerifyStaticAxis(axis, inputs[0].Shape());
 
@@ -369,21 +341,12 @@
                         int realBeginIndex = (beginIndex >= 0) ? beginIndex : beginIndex + sliceAxisDim;
                         int realEndIndex = (endIndex > 0) ? endIndex : endIndex + sliceAxisDim;
                         if ((sliceAxisDim < realEndIndex) || (realEndIndex < realBeginIndex) || (realBeginIndex < 0))
-<<<<<<< HEAD
-                            owner->RuntimeError("Slice operation: Index range [%d,%d), interpreted as [%d,%d), is invalid for input's shape ([%S]).",
-                            beginIndex,
-                            endIndex,
-                            realBeginIndex,
-                            realEndIndex,
-                            AsStringForErrorReporting(inputs[0].Shape()).c_str());
-=======
                             RuntimeError("Slice operation: Index range [%d,%d), interpreted as [%d,%d), is invalid for input's shape ([%S]).",
                                 beginIndex,
                                 endIndex,
                                 realBeginIndex,
                                 realEndIndex,
                                 AsStringForErrorReporting(inputs[0].Shape()).c_str());
->>>>>>> 1a176933
 
                         auto outputTensorShape = AsTensorShape(inputs[0].Shape());
 
@@ -406,11 +369,7 @@
                         if (functionConfig.Contains(PrimitiveFunction::AttributeNameEndAxis))
                             endAxis = NormalizeStaticAxis(functionConfig[PrimitiveFunction::AttributeNameEndAxis].Value<Axis>(), inputs[0].Shape());
 
-<<<<<<< HEAD
-                        outputShape = owner->ReshapeOutputShape(inputs[0].Shape(), replacementShape, beginAxis, endAxis, inferDimensions);
-=======
                         outputShape = ReshapeOutputShape(inputs[0].Shape(), replacementShape, beginAxis, endAxis, inferDimensions);
->>>>>>> 1a176933
                         break;
                     }
                     case PrimitiveOpType::ROIPooling:
@@ -426,215 +385,6 @@
                         auto roisPerImage = roisShape[1];
 
                         if (roiOutputShape.Rank() != 2)
-<<<<<<< HEAD
-                            owner->InvalidArgument("ROIPoolingNode: ROI output shape must have two dimensions ([W x H]).");
-
-                        if (convMapShape[0] < outW || convMapShape[1] < outH)
-                            owner->InvalidArgument("ROIPoolingNode: inputWidth must >= windowWidth and inputHeight must >= windowHeight.");
-
-                        if (convMapShape[2] < 1)
-                            owner->InvalidArgument("ROIPoolingNode: input must have at least one channel ([W x H x C]).");
-
-                        if (roisShape[0] != 4)
-                            owner->InvalidArgument("ROIPoolingNode: ROI input must have the following shape: [4 x roisPerImage].");
-
-                        if (roisPerImage < 1)
-                            owner->InvalidArgument("ROIPoolingNode: ROI input must contain at least one ROI ([4 x roisPerImage]).");
-
-                        outputShape = { outW, outH, numChannels, roisPerImage };
-                        break;
-                    }
-                    case PrimitiveOpType::Pooling:
-                    {
-                        assert(inputs.size() == 1);
-                        auto poolingWindowsShape = functionConfig[PrimitiveFunction::AttributeNamePoolingWindowShape].Value<NDShape>();
-                        auto strides = functionConfig[PrimitiveFunction::AttributeNameStrides].Value<NDShape>();
-                        auto lowerPad = functionConfig[PrimitiveFunction::AttributeNameLowerPad].Value<NDShape>();
-                        auto upperPad = functionConfig[PrimitiveFunction::AttributeNameUpperPad].Value<NDShape>();
-                        auto autoPadding = AsVector<bool>(functionConfig[PrimitiveFunction::AttributeNameAutoPadding].Value<std::vector<DictionaryValue>>());
-                        NDShape outputMapCount = { 1 };
-                        std::vector<bool> sharing = { true };
-                        auto inputShape = inputs[0].Shape();
-
-                        // In case of pooling if the kernel shape is unknown, then treat it as global pooling.
-                        if (poolingWindowsShape == NDShape::Unknown)
-                        {
-                            if ((std::find(autoPadding.begin(), autoPadding.end(), true) != autoPadding.end()) ||
-                                (lowerPad.TotalSize() > 0) || (upperPad.TotalSize() > 0))
-                                owner->RuntimeError("Padding isn't allowed for Unknown shape!");
-
-                            poolingWindowsShape = inputShape.SubShape(0, inputShape.Rank()-1);
-                            functionConfig[PrimitiveFunction::AttributeNamePoolingWindowShape] = poolingWindowsShape;
-                        }
-
-                        outputShape = owner->ConvolutionOpOutputShape(op, inputShape, poolingWindowsShape, outputMapCount, strides, sharing, autoPadding, lowerPad, upperPad, false, inferDimensions);
-                        break;
-                    }
-                    case PrimitiveOpType::SumAll:
-                        assert(inputs.size() == 1);
-                        outputShape = {1};
-                        break;
-                    case PrimitiveOpType::Times:
-                    {
-                        assert(inputs.size() == 2);
-                        auto outputRank = functionConfig[PrimitiveFunction::AttributeNameOutputRank].Value<size_t>();
-                        auto inferInputRankToMap = functionConfig[PrimitiveFunction::AttributeNameInferInputRankToMap].Value<int>();
-                        outputShape = owner->TimesOpOutputShape(inputs[0], inputs[1], outputRank, inferInputRankToMap, inferDimensions);
-                        break;
-                    }
-                    case PrimitiveOpType::TransposeTimes:
-                    {
-                        assert(inputs.size() == 2);
-
-                            auto transposeShapeFunc = [](const NDShape& shape) {
-                                NDShape transposedShape(std::max<size_t>(2, shape.Rank()), 1);
-                                for (size_t i = 0; i < shape.Rank(); ++i)
-                                    transposedShape[transposedShape.Rank() - i - 1] = shape[i];
-
-                                return transposedShape;
-                            };
-
-                            if (inputs[0].Shape().Rank() > 2)
-                                owner->LogicError("TransposeTimes operation currently only supports %s operands of rank 1 or 2", Internal::IsReversingTensorShapesInErrorMessagesEnabled() ? "right" : "left");
-
-                            NDShape transposedLeftOperandShape = transposeShapeFunc(inputs[0].Shape());
-                            Variable dummyLeftOperand = PlaceholderVariable(transposedLeftOperandShape);
-                            size_t outputRank = functionConfig[PrimitiveFunction::AttributeNameOutputRank].Value<size_t>();
-                            outputShape = owner->TimesOpOutputShape(dummyLeftOperand, inputs[1], outputRank, -1, inferDimensions);
-                            if (dummyLeftOperand.Shape() != transposedLeftOperandShape)
-                                inputs[0].m_dataFields->m_shape = transposeShapeFunc(dummyLeftOperand.Shape());
-
-                        break;
-                    }
-                    case PrimitiveOpType::Convolution:
-                    {
-                        assert(inputs.size() == 2);
-                        auto& strides = functionConfig[PrimitiveFunction::AttributeNameStrides].Value<NDShape>();
-                        auto& lowerPad = functionConfig[PrimitiveFunction::AttributeNameLowerPad].Value<NDShape>();
-                        auto& upperPad = functionConfig[PrimitiveFunction::AttributeNameUpperPad].Value<NDShape>();
-                        auto sharing = AsVector<bool>(functionConfig[PrimitiveFunction::AttributeNameSharing].Value<std::vector<DictionaryValue>>());
-                        auto autoPadding = AsVector<bool>(functionConfig[PrimitiveFunction::AttributeNameAutoPadding].Value<std::vector<DictionaryValue>>());
-                        bool transpose = functionConfig[PrimitiveFunction::AttributeNameTranspose].Value<bool>();
-                        if (inputs[0].Shape().Rank() < inputs[1].Shape().Rank())
-                            owner->InvalidArgument("The convolution map should have at least as many axes as the shape of the input it operates on!");
-
-                        NDShape outputMapCount, kernelShape;
-                        std::tie(outputMapCount, kernelShape) = GetConvolutionOutputMapCountAndKernelShape(inputs[0].Shape(), inputs[1].Shape());
-                        auto originalKernelShape = kernelShape;
-                        outputShape = owner->ConvolutionOpOutputShape(op, inputs[1].Shape(), kernelShape, outputMapCount, strides, sharing, autoPadding, lowerPad, upperPad, transpose, inferDimensions);
-                        if (originalKernelShape != kernelShape)
-                        {
-                            for (size_t i2 = 0; i2 < kernelShape.Rank(); ++i2)
-                                inputs[0].m_dataFields->m_shape[i2] = kernelShape[i2];
-                        }
-
-                        functionConfig[PrimitiveFunction::AttributeNameSharing] = AsDictionaryValueVector(sharing);
-                        functionConfig[PrimitiveFunction::AttributeNameAutoPadding] = AsDictionaryValueVector(autoPadding);
-                        break;
-                    }
-                    case PrimitiveOpType::CosDistance:
-                    case PrimitiveOpType::Logistic:
-                    case PrimitiveOpType::SquaredError:
-                    case PrimitiveOpType::CrossEntropyWithSoftmax:
-                    case PrimitiveOpType::ClassificationError:
-                    {
-                        if ((op == PrimitiveOpType::ClassificationError) || (op == PrimitiveOpType::Logistic))
-                            assert(inputs.size() >= 2);
-                        else
-                            assert(inputs.size() == 2);
-
-                        if ((inputs[0].Shape().Rank() > 2) || ((inputs[0].Shape().Rank() > 1) && (inputs[0].Shape()[1] != 1)))
-                            owner->InvalidArgument("The shape of input operands for the %S operation should have at most one axis", PrimitiveOpTypeName(op).c_str());
-
-                        auto predictionShape = inputs[0].Shape();
-                        auto labelsShape = inputs[1].Shape();
-                        if (predictionShape != labelsShape)
-                            owner->RuntimeError("Prediction output operand's shape %S is incompatible with label operand's shape %S for the %S operation", AsStringForErrorReporting(predictionShape).c_str(), AsStringForErrorReporting(labelsShape).c_str(), PrimitiveOpTypeName(op).c_str());
-
-                        std::vector<int> reductionAxes;
-                        for (int i3 = 0; i3 < (int)inputs[0].Shape().Rank(); ++i3)
-                        reductionAxes.push_back(i3);
-
-                        outputShape = owner->ReductionOpOutputShape(op, predictionShape, reductionAxes, /*preserveReductionAxes =*/ false);
-                        break;
-                    }
-                    case PrimitiveOpType::ReduceElements:
-                    {
-                        assert(inputs.size() == 1);
-                        auto reductionAxis = NormalizeStaticAxis(functionConfig[PrimitiveFunction::AttributeNameAxis].Value<Axis>(), inputs[0].Shape());
-                        if (reductionAxis == Axis::AllStaticAxes())
-                            outputShape = {};
-                        else
-                        {
-                            std::vector<int> reductionAxes = { reductionAxis.StaticAxisIndex() };
-                            outputShape = owner->ReductionOpOutputShape(op, inputs[0].Shape(), reductionAxes, /*preserveReductionAxes =*/ true);
-                        }
-                        break;
-                    }
-                    case PrimitiveOpType::BatchNormalization:
-                    {
-                        assert(inputs.size() == 5);
-                        auto spatial = functionConfig[PrimitiveFunction::AttributeNameSpatial].Value<bool>();
-                        outputShape = owner->BatchNormalizationOutputShape(inputs, spatial, inferDimensions);
-                        break;
-                    }
-                    case PrimitiveOpType::GatherPacked:
-                    {
-                        bool sourceHasDynamicAxis = !inputs[0].DynamicAxes().empty();
-
-                        // inherit tensor dimension from sourceData, minus the last (column or time) dimension. TODO this needs to become simpler...
-                        if (sourceHasDynamicAxis)
-                            outputShape = inputs[0].Shape();
-                        else
-                        {
-                            if (inputs[0].Shape().Rank() > 1)
-                                outputShape = outputShape.SubShape(0, outputShape.Rank() - 1);
-                            else
-                                outputShape = {};
-                        }
-
-                        break;
-                    }
-                    case PrimitiveOpType::Splice:
-                    {
-                        assert(inputs.size() >= 2);
-                            auto maxInputRank = MaxInputRank(inputs);
-                            auto spliceAxis = NormalizeStaticAxis(functionConfig[PrimitiveFunction::AttributeNameAxis].Value<Axis>(), NDShape(maxInputRank));
-
-                            if (!spliceAxis.IsStaticAxis())
-                                owner->LogicError("Splice operation currently does not support splicing along dynamic axis");
-
-                            if (spliceAxis.StaticAxisIndex() < 0)
-                                owner->InvalidArgument("Splice: The axis argument's static axis index must be >= 0!");
-
-                            outputShape = owner->SpliceOutputShape(inputs, spliceAxis.StaticAxisIndex());
-                        break;
-                    }
-                    case PrimitiveOpType::RandomSample:
-                    case PrimitiveOpType::RandomSampleInclusionFrequency:
-                    {
-                        auto numSamples = functionConfig[PrimitiveFunction::AttributeNameNumSamples].Value<size_t>();
-                        auto allowDuplicates = functionConfig[PrimitiveFunction::AttributeNameAllowDuplicates].Value<bool>();
-
-                        if (numSamples == 0)
-                            owner->InvalidArgument("Number of requested samples is zero.");
-
-                        let& shape = inputs[0].Shape();
-                        size_t numClasses = shape.Dimensions()[0];
-
-                        if (numClasses != NDShape::InferredDimension && !allowDuplicates && numClasses <= numSamples)
-                            owner->InvalidArgument("For sampling without duplicates the number of requested samples (%lu) needs to be less than the number of classes (%lu).", numSamples, numClasses);
-            
-                        // within this block we handle RandomSample and RandomSampleInclusionFrequency
-                        if (op == PrimitiveOpType::RandomSampleInclusionFrequency)
-                            outputShape = shape;
-                        else
-                        {
-                            vector<size_t> dimensions{ numClasses, numSamples};
-                            outputShape = NDShape(dimensions);
-                        }
-
-=======
                             InvalidArgument("ROIPoolingNode: roi output shape must have two dimensions ([W x H]).");
 
                         if (convMapShape[0] < outW || convMapShape[1] < outH)
@@ -871,7 +621,6 @@
                             outputShape = NDShape(dimensions);
                         }
 
->>>>>>> 1a176933
                         break;
                     }
                     case PrimitiveOpType::OptimizedRNNStack:
@@ -880,21 +629,12 @@
                         auto operand = inputs[0];
                         auto parameter = inputs[1];
                         if (operand.Shape().Rank() != 1)
-<<<<<<< HEAD
-                            owner->InvalidArgument("OptimizedRNNStack: input must have rank 1; actual input rank is %lu", operand.Shape().Rank());
-                        if (operand.DynamicAxes().empty())
-                            owner->InvalidArgument("OptimizedRNNStack: input must have at least one dynamic axis");
-                        auto numLayers = functionConfig[PrimitiveFunction::AttributeNameNumLayers].Value<size_t>();
-                        if (numLayers == 0)
-                            owner->InvalidArgument("Number of layers in OptimizedRNNStack operation should be positive");
-=======
                             InvalidArgument("OptimizedRNNStack: input must have rank 1; actual input rank is %lu", operand.Shape().Rank());
                         if (operand.DynamicAxes().empty())
                             InvalidArgument("OptimizedRNNStack: input must have at least one dynamic axis");
                         auto numLayers = functionConfig[PrimitiveFunction::AttributeNameNumLayers].Value<size_t>();
                         if (numLayers == 0)
                             InvalidArgument("Number of layers in OptimizedRNNStack operation should be positive");
->>>>>>> 1a176933
                         auto bidirectional = functionConfig[PrimitiveFunction::AttributeNameBidirectional].Value<bool>();
                         auto hiddenSize = functionConfig[PrimitiveFunction::AttributeNameHiddenSize].Value<size_t>();
 
@@ -917,27 +657,15 @@
                     {
                         assert(inputs.size() == 2);
                         auto operand = inputs[0];
-<<<<<<< HEAD
-                        auto layout  = inputs[1];
+                        auto layout = inputs[1];
                         // data operand can be a constant or a param matrix
                         if (layout.DynamicAxes().empty())
-                            owner->InvalidArgument("ReconcileDynamicAxis: layout must have at least one dynamic axis");
-=======
-                        auto layout = inputs[1];
-                        if (operand.DynamicAxes().empty())
-                            InvalidArgument("ReconcileDynamicAxis: input must have at least one dynamic axis");
-                        if (layout.DynamicAxes().empty())
                             InvalidArgument("ReconcileDynamicAxis: layout must have at least one dynamic axis");
->>>>>>> 1a176933
                         outputShape = operand.Shape();
                         break;
                     }
                     default:
-<<<<<<< HEAD
-                        CNTK::LogicError("Specified op %S not yet supported", PrimitiveOpTypeName(op).c_str());
-=======
                         LogicError("Specified op %S not yet supported", PrimitiveOpTypeName(op).c_str());
->>>>>>> 1a176933
                         break;
                     }
                 }
@@ -1067,7 +795,7 @@
                                                   [](BlockFunction* ptr) { delete ptr; });
         }
         else
-        return std::shared_ptr<PrimitiveFunction>(new PrimitiveFunction(op, inputs, std::move(attributes), name, uid), 
-                                                  [](PrimitiveFunction* ptr) { delete ptr; });
+            return std::shared_ptr<PrimitiveFunction>(new PrimitiveFunction(op, inputs, std::move(attributes), name, uid), 
+                                                      [](PrimitiveFunction* ptr) { delete ptr; });
     }
 }