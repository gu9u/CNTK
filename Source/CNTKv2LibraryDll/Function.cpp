--- conflicted
+++ resolved
@@ -1181,13 +1181,8 @@
         additionalProperties[PrimitiveFunction::AttributeNameEpsilon] = epsilon;
         additionalProperties[PrimitiveFunction::AttributeNameUseCuDNNEngine] = useCuDNNEngine;
 
-<<<<<<< HEAD
         std::vector<Variable> operands = { operand, scale, bias, runningMean, runningInvStd, runningCount };
-        return CompositeFunction::Create(MakeSharedObject<PrimitiveFunction>(PrimitiveOpType::BatchNormalization,
-=======
-        std::vector<Variable> operands = { operand, scale, bias, runningMean, runningInvStd };
         return AsComposite(MakeSharedObject<PrimitiveFunction>(PrimitiveOpType::BatchNormalization,
->>>>>>> 16daa4ac
                                                                              operands,
                                                                              std::move(additionalProperties),
                                                                              name),
